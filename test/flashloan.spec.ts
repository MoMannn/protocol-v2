import BigNumber from 'bignumber.js';

import {TestEnv, makeSuite} from './helpers/make-suite';
import {APPROVAL_AMOUNT_LENDING_POOL, oneRay} from '../helpers/constants';
import {convertToCurrencyDecimals, getContract} from '../helpers/contracts-helpers';
import {ethers} from 'ethers';
import {MockFlashLoanReceiver} from '../types/MockFlashLoanReceiver';
import {ProtocolErrors, eContractid} from '../helpers/types';
import {VariableDebtToken} from '../types/VariableDebtToken';
import {StableDebtToken} from '../types/StableDebtToken';
import {getMockFlashLoanReceiver} from '../helpers/contracts-getters';

const {expect} = require('chai');

makeSuite('LendingPool FlashLoan function', (testEnv: TestEnv) => {
  let _mockFlashLoanReceiver = {} as MockFlashLoanReceiver;
  const {
    COLLATERAL_BALANCE_IS_0,
    REQUESTED_AMOUNT_TOO_SMALL,
    TRANSFER_AMOUNT_EXCEEDS_BALANCE,
    INVALID_FLASHLOAN_MODE,
    SAFEERC20_LOWLEVEL_CALL,
    IS_PAUSED,
    INVALID_FLASH_LOAN_EXECUTOR_RETURN,
    BORROW_ALLOWANCE_ARE_NOT_ENOUGH,
  } = ProtocolErrors;

  before(async () => {
    _mockFlashLoanReceiver = await getMockFlashLoanReceiver();
  });

  it('Deposits WETH into the reserve', async () => {
    const {pool, weth} = testEnv;
    const userAddress = await pool.signer.getAddress();
    const amountToDeposit = ethers.utils.parseEther('1');

    await weth.mint(amountToDeposit);

    await weth.approve(pool.address, APPROVAL_AMOUNT_LENDING_POOL);

    await pool.deposit(weth.address, amountToDeposit, userAddress, '0');
  });

  it('Takes WETH flashloan with mode = 0, returns the funds correctly', async () => {
    const {pool, helpersContract, weth} = testEnv;

    await pool.flashLoan(
      _mockFlashLoanReceiver.address,
      [weth.address],
      [ethers.utils.parseEther('0.8')],
<<<<<<< HEAD
      [0],
=======
      0,
      _mockFlashLoanReceiver.address,
>>>>>>> 6b26e39d
      '0x10',
      '0'
    );

    ethers.utils.parseUnits('10000');

    const reserveData = await helpersContract.getReserveData(weth.address);

    const currentLiquidityRate = reserveData.liquidityRate;
    const currentLiquidityIndex = reserveData.liquidityIndex;

    const totalLiquidity = new BigNumber(reserveData.availableLiquidity.toString())
      .plus(reserveData.totalStableDebt.toString())
      .plus(reserveData.totalVariableDebt.toString());

    expect(totalLiquidity.toString()).to.be.equal('1000720000000000000');
    expect(currentLiquidityRate.toString()).to.be.equal('0');
    expect(currentLiquidityIndex.toString()).to.be.equal('1000720000000000000000000000');
  });

  it('Takes an ETH flashloan with mode = 0 as big as the available liquidity', async () => {
    const {pool, helpersContract, weth} = testEnv;

    const reserveDataBefore = await helpersContract.getReserveData(weth.address);
    const txResult = await pool.flashLoan(
      _mockFlashLoanReceiver.address,
      [weth.address],
      ['1000720000000000000'],
<<<<<<< HEAD
      [0],
=======
      0,
      _mockFlashLoanReceiver.address,
>>>>>>> 6b26e39d
      '0x10',
      '0'
    );

    const reserveData = await helpersContract.getReserveData(weth.address);

    const currentLiqudityRate = reserveData.liquidityRate;
    const currentLiquidityIndex = reserveData.liquidityIndex;

    const totalLiquidity = new BigNumber(reserveData.availableLiquidity.toString())
      .plus(reserveData.totalStableDebt.toString())
      .plus(reserveData.totalVariableDebt.toString());

    expect(totalLiquidity.toString()).to.be.equal('1001620648000000000');
    expect(currentLiqudityRate.toString()).to.be.equal('0');
    expect(currentLiquidityIndex.toString()).to.be.equal('1001620648000000000000000000');
  });

  it('Takes WETH flashloan, does not return the funds with mode = 0. (revert expected)', async () => {
    const {pool, weth, users} = testEnv;
    const caller = users[1];
    await _mockFlashLoanReceiver.setFailExecutionTransfer(true);

    await expect(
      pool
        .connect(caller.signer)
        .flashLoan(
          _mockFlashLoanReceiver.address,
          [weth.address],
          [ethers.utils.parseEther('0.8')],
<<<<<<< HEAD
          [0],
=======
          0,
          caller.address,
>>>>>>> 6b26e39d
          '0x10',
          '0'
        )
    ).to.be.revertedWith(SAFEERC20_LOWLEVEL_CALL);
  });

  it('Takes WETH flashloan, simulating a receiver as EOA (revert expected)', async () => {
    const {pool, weth, users} = testEnv;
    const caller = users[1];
    await _mockFlashLoanReceiver.setFailExecutionTransfer(true);
    await _mockFlashLoanReceiver.setSimulateEOA(true);

    await expect(
      pool
        .connect(caller.signer)
        .flashLoan(
          _mockFlashLoanReceiver.address,
          [weth.address],
          [ethers.utils.parseEther('0.8')],
<<<<<<< HEAD
          [0],
=======
          0,
          caller.address,
>>>>>>> 6b26e39d
          '0x10',
          '0'
        )
    ).to.be.revertedWith(INVALID_FLASH_LOAN_EXECUTOR_RETURN);
  });

  it('Takes a WETH flashloan with an invalid mode. (revert expected)', async () => {
    const {pool, weth, users} = testEnv;
    const caller = users[1];
    await _mockFlashLoanReceiver.setSimulateEOA(false);
    await _mockFlashLoanReceiver.setFailExecutionTransfer(true);

    await expect(
      pool
        .connect(caller.signer)
        .flashLoan(
          _mockFlashLoanReceiver.address,
          [weth.address],
          [ethers.utils.parseEther('0.8')],
<<<<<<< HEAD
          [4],
=======
          4,
          caller.address,
>>>>>>> 6b26e39d
          '0x10',
          '0'
        )
    ).to.be.revertedWith(INVALID_FLASHLOAN_MODE);
  });

  it('Caller deposits 1000 DAI as collateral, Takes WETH flashloan with mode = 2, does not return the funds. A variable loan for caller is created', async () => {
    const {dai, pool, weth, users, helpersContract} = testEnv;

    const caller = users[1];

    await dai.connect(caller.signer).mint(await convertToCurrencyDecimals(dai.address, '1000'));

    await dai.connect(caller.signer).approve(pool.address, APPROVAL_AMOUNT_LENDING_POOL);

    const amountToDeposit = await convertToCurrencyDecimals(dai.address, '1000');

    await pool.connect(caller.signer).deposit(dai.address, amountToDeposit, caller.address, '0');

    await _mockFlashLoanReceiver.setFailExecutionTransfer(true);

    await pool
      .connect(caller.signer)
      .flashLoan(
        _mockFlashLoanReceiver.address,
        [weth.address],
        [ethers.utils.parseEther('0.8')],
<<<<<<< HEAD
        [2],
=======
        2,
        caller.address,
>>>>>>> 6b26e39d
        '0x10',
        '0'
      );
    const {variableDebtTokenAddress} = await helpersContract.getReserveTokensAddresses(
      weth.address
    );

    const wethDebtToken = await getContract<VariableDebtToken>(
      eContractid.VariableDebtToken,
      variableDebtTokenAddress
    );

    const callerDebt = await wethDebtToken.balanceOf(caller.address);

    expect(callerDebt.toString()).to.be.equal('800000000000000000', 'Invalid user debt');
  });

  it('tries to take a flashloan that is bigger than the available liquidity (revert expected)', async () => {
    const {pool, weth, users} = testEnv;
    const caller = users[1];

    await expect(
      pool.connect(caller.signer).flashLoan(
        _mockFlashLoanReceiver.address,
        [weth.address],
        ['1004415000000000000'], //slightly higher than the available liquidity
<<<<<<< HEAD
        [2],
=======
        2,
        caller.address,
>>>>>>> 6b26e39d
        '0x10',
        '0'
      ),
      TRANSFER_AMOUNT_EXCEEDS_BALANCE
    ).to.be.revertedWith(SAFEERC20_LOWLEVEL_CALL);
  });

  it('tries to take a flashloan using a non contract address as receiver (revert expected)', async () => {
    const {pool, deployer, weth, users} = testEnv;
    const caller = users[1];

    await expect(
<<<<<<< HEAD
      pool.flashLoan(deployer.address, [weth.address], ['1000000000000000000'], [2], '0x10', '0')
=======
      pool.flashLoan(deployer.address, [weth.address], ['1000000000000000000'], 2, caller.address, '0x10', '0')
>>>>>>> 6b26e39d
    ).to.be.reverted;
  });

  it('Deposits USDC into the reserve', async () => {
    const {usdc, pool} = testEnv;
    const userAddress = await pool.signer.getAddress();

    await usdc.mint(await convertToCurrencyDecimals(usdc.address, '1000'));

    await usdc.approve(pool.address, APPROVAL_AMOUNT_LENDING_POOL);

    const amountToDeposit = await convertToCurrencyDecimals(usdc.address, '1000');

    await pool.deposit(usdc.address, amountToDeposit, userAddress, '0');
  });

  it('Takes out a 500 USDC flashloan, returns the funds correctly', async () => {
    const {usdc, pool, helpersContract, deployer: depositor} = testEnv;

    await _mockFlashLoanReceiver.setFailExecutionTransfer(false);

    const flashloanAmount = await convertToCurrencyDecimals(usdc.address, '500');

    await pool.flashLoan(
      _mockFlashLoanReceiver.address,
      [usdc.address],
      [flashloanAmount],
<<<<<<< HEAD
      [0],
=======
      0,
      _mockFlashLoanReceiver.address,
>>>>>>> 6b26e39d
      '0x10',
      '0'
    );

    const reserveData = await helpersContract.getReserveData(usdc.address);
    const userData = await helpersContract.getUserReserveData(usdc.address, depositor.address);

    const totalLiquidity = reserveData.availableLiquidity
      .add(reserveData.totalStableDebt)
      .add(reserveData.totalVariableDebt)
      .toString();
    const currentLiqudityRate = reserveData.liquidityRate.toString();
    const currentLiquidityIndex = reserveData.liquidityIndex.toString();
    const currentUserBalance = userData.currentATokenBalance.toString();

    const expectedLiquidity = await convertToCurrencyDecimals(usdc.address, '1000.450');

    expect(totalLiquidity).to.be.equal(expectedLiquidity, 'Invalid total liquidity');
    expect(currentLiqudityRate).to.be.equal('0', 'Invalid liquidity rate');
    expect(currentLiquidityIndex).to.be.equal(
      new BigNumber('1.00045').multipliedBy(oneRay).toFixed(),
      'Invalid liquidity index'
    );
    expect(currentUserBalance.toString()).to.be.equal(expectedLiquidity, 'Invalid user balance');
  });

  it('Takes out a 500 USDC flashloan with mode = 0, does not return the funds. (revert expected)', async () => {
    const {usdc, pool, users} = testEnv;
    const caller = users[2];

    const flashloanAmount = await convertToCurrencyDecimals(usdc.address, '500');

    await _mockFlashLoanReceiver.setFailExecutionTransfer(true);

    await expect(
      pool
        .connect(caller.signer)
        .flashLoan(
          _mockFlashLoanReceiver.address,
          [usdc.address],
          [flashloanAmount],
<<<<<<< HEAD
          [2],
=======
          2,
          caller.address,
>>>>>>> 6b26e39d
          '0x10',
          '0'
        )
    ).to.be.revertedWith(COLLATERAL_BALANCE_IS_0);
  });

  it('Caller deposits 5 WETH as collateral, Takes a USDC flashloan with mode = 2, does not return the funds. A loan for caller is created', async () => {
    const {usdc, pool, weth, users, helpersContract} = testEnv;

    const caller = users[2];

    await weth.connect(caller.signer).mint(await convertToCurrencyDecimals(weth.address, '5'));

    await weth.connect(caller.signer).approve(pool.address, APPROVAL_AMOUNT_LENDING_POOL);

    const amountToDeposit = await convertToCurrencyDecimals(weth.address, '5');

    await pool.connect(caller.signer).deposit(weth.address, amountToDeposit, caller.address, '0');

    await _mockFlashLoanReceiver.setFailExecutionTransfer(true);

    const flashloanAmount = await convertToCurrencyDecimals(usdc.address, '500');

    await pool
      .connect(caller.signer)
<<<<<<< HEAD
      .flashLoan(_mockFlashLoanReceiver.address, [usdc.address], [flashloanAmount], [2], '0x10', '0');
=======
      .flashLoan(_mockFlashLoanReceiver.address, [usdc.address], [flashloanAmount], 2, caller.address, '0x10', '0');
>>>>>>> 6b26e39d
    const {variableDebtTokenAddress} = await helpersContract.getReserveTokensAddresses(
      usdc.address
    );

    const usdcDebtToken = await getContract<VariableDebtToken>(
      eContractid.VariableDebtToken,
      variableDebtTokenAddress
    );

    const callerDebt = await usdcDebtToken.balanceOf(caller.address);

    expect(callerDebt.toString()).to.be.equal('500000000', 'Invalid user debt');
  });

  it('Caller deposits 1000 DAI as collateral, Takes a WETH flashloan with mode = 0, does not approve the transfer of the funds', async () => {
    const {dai, pool, weth, users} = testEnv;
    const caller = users[3];

    await dai.connect(caller.signer).mint(await convertToCurrencyDecimals(dai.address, '1000'));

    await dai.connect(caller.signer).approve(pool.address, APPROVAL_AMOUNT_LENDING_POOL);

    const amountToDeposit = await convertToCurrencyDecimals(dai.address, '1000');

    await pool.connect(caller.signer).deposit(dai.address, amountToDeposit, caller.address, '0');

    const flashAmount = ethers.utils.parseEther('0.8');

    await _mockFlashLoanReceiver.setFailExecutionTransfer(false);
    await _mockFlashLoanReceiver.setAmountToApprove(flashAmount.div(2));

    await expect(
      pool
        .connect(caller.signer)
<<<<<<< HEAD
        .flashLoan(_mockFlashLoanReceiver.address, [weth.address], [flashAmount], [0], '0x10', '0')
=======
        .flashLoan(
          _mockFlashLoanReceiver.address,
          [weth.address],
          [flashAmount],
          0,
          caller.address,
          '0x10',
          '0'
        )
>>>>>>> 6b26e39d
    ).to.be.revertedWith(SAFEERC20_LOWLEVEL_CALL);
  });

  it('Caller takes a WETH flashloan with mode = 1', async () => {
    const {dai, pool, weth, users, helpersContract} = testEnv;

    const caller = users[3];

    const flashAmount = ethers.utils.parseEther('0.8');

    await _mockFlashLoanReceiver.setFailExecutionTransfer(true);

    await pool
      .connect(caller.signer)
<<<<<<< HEAD
      .flashLoan(_mockFlashLoanReceiver.address, [weth.address], [flashAmount], [1], '0x10', '0');
=======
      .flashLoan(
        _mockFlashLoanReceiver.address,
        [weth.address],
        [flashAmount],
        1,
        caller.address,
        '0x10',
        '0'
      );
>>>>>>> 6b26e39d

    const {stableDebtTokenAddress} = await helpersContract.getReserveTokensAddresses(weth.address);

    const wethDebtToken = await getContract<StableDebtToken>(
      eContractid.VariableDebtToken,
      stableDebtTokenAddress
    );

    const callerDebt = await wethDebtToken.balanceOf(caller.address);

    expect(callerDebt.toString()).to.be.equal('800000000000000000', 'Invalid user debt');
  });

  it('Caller takes a WETH flashloan with mode = 1 onBehalfOf user without allowance', async () => {
    const {dai, pool, weth, users, helpersContract} = testEnv;

    const caller = users[5];
    const onBehalfOf = users[4];

    // Deposit 1000 dai for onBehalfOf user
    await dai.connect(onBehalfOf.signer).mint(await convertToCurrencyDecimals(dai.address, '1000'));

    await dai.connect(onBehalfOf.signer).approve(pool.address, APPROVAL_AMOUNT_LENDING_POOL);

    const amountToDeposit = await convertToCurrencyDecimals(dai.address, '1000');

    await pool
      .connect(onBehalfOf.signer)
      .deposit(dai.address, amountToDeposit, onBehalfOf.address, '0');

    const flashAmount = ethers.utils.parseEther('0.8');

    await _mockFlashLoanReceiver.setFailExecutionTransfer(true);

    await expect(
      pool
        .connect(caller.signer)
        .flashLoan(
          _mockFlashLoanReceiver.address,
          [weth.address],
          [flashAmount],
          1,
          onBehalfOf.address,
          '0x10',
          '0'
        )
    ).to.be.revertedWith(BORROW_ALLOWANCE_ARE_NOT_ENOUGH);
  });

  it('Caller takes a WETH flashloan with mode = 1 onBehalfOf user with allowance. A loan for onBehalfOf is creatd.', async () => {
    const {dai, pool, weth, users, helpersContract} = testEnv;

    const caller = users[5];
    const onBehalfOf = users[4];

    const flashAmount = ethers.utils.parseEther('0.8');

    // Deposited for onBehalfOf user already, delegate borrow allowance
    await pool
      .connect(onBehalfOf.signer)
      .delegateBorrowAllowance(weth.address, caller.address, 1, flashAmount);

    await _mockFlashLoanReceiver.setFailExecutionTransfer(true);

    await pool
      .connect(caller.signer)
      .flashLoan(
        _mockFlashLoanReceiver.address,
        [weth.address],
        [flashAmount],
        1,
        onBehalfOf.address,
        '0x10',
        '0'
      );

    const {stableDebtTokenAddress} = await helpersContract.getReserveTokensAddresses(weth.address);

    const wethDebtToken = await getContract<StableDebtToken>(
      eContractid.VariableDebtToken,
      stableDebtTokenAddress
    );

    const onBehalfOfDebt = await wethDebtToken.balanceOf(onBehalfOf.address);

    expect(onBehalfOfDebt.toString()).to.be.equal(
      '800000000000000000',
      'Invalid onBehalfOf user debt'
    );
  });
});<|MERGE_RESOLUTION|>--- conflicted
+++ resolved
@@ -48,12 +48,8 @@
       _mockFlashLoanReceiver.address,
       [weth.address],
       [ethers.utils.parseEther('0.8')],
-<<<<<<< HEAD
       [0],
-=======
-      0,
-      _mockFlashLoanReceiver.address,
->>>>>>> 6b26e39d
+      _mockFlashLoanReceiver.address,
       '0x10',
       '0'
     );
@@ -82,12 +78,8 @@
       _mockFlashLoanReceiver.address,
       [weth.address],
       ['1000720000000000000'],
-<<<<<<< HEAD
       [0],
-=======
-      0,
-      _mockFlashLoanReceiver.address,
->>>>>>> 6b26e39d
+      _mockFlashLoanReceiver.address,
       '0x10',
       '0'
     );
@@ -118,12 +110,8 @@
           _mockFlashLoanReceiver.address,
           [weth.address],
           [ethers.utils.parseEther('0.8')],
-<<<<<<< HEAD
           [0],
-=======
-          0,
           caller.address,
->>>>>>> 6b26e39d
           '0x10',
           '0'
         )
@@ -143,12 +131,8 @@
           _mockFlashLoanReceiver.address,
           [weth.address],
           [ethers.utils.parseEther('0.8')],
-<<<<<<< HEAD
           [0],
-=======
-          0,
           caller.address,
->>>>>>> 6b26e39d
           '0x10',
           '0'
         )
@@ -168,12 +152,8 @@
           _mockFlashLoanReceiver.address,
           [weth.address],
           [ethers.utils.parseEther('0.8')],
-<<<<<<< HEAD
           [4],
-=======
-          4,
           caller.address,
->>>>>>> 6b26e39d
           '0x10',
           '0'
         )
@@ -201,12 +181,8 @@
         _mockFlashLoanReceiver.address,
         [weth.address],
         [ethers.utils.parseEther('0.8')],
-<<<<<<< HEAD
         [2],
-=======
-        2,
         caller.address,
->>>>>>> 6b26e39d
         '0x10',
         '0'
       );
@@ -233,12 +209,8 @@
         _mockFlashLoanReceiver.address,
         [weth.address],
         ['1004415000000000000'], //slightly higher than the available liquidity
-<<<<<<< HEAD
         [2],
-=======
-        2,
         caller.address,
->>>>>>> 6b26e39d
         '0x10',
         '0'
       ),
@@ -251,11 +223,15 @@
     const caller = users[1];
 
     await expect(
-<<<<<<< HEAD
-      pool.flashLoan(deployer.address, [weth.address], ['1000000000000000000'], [2], '0x10', '0')
-=======
-      pool.flashLoan(deployer.address, [weth.address], ['1000000000000000000'], 2, caller.address, '0x10', '0')
->>>>>>> 6b26e39d
+      pool.flashLoan(
+        deployer.address,
+        [weth.address],
+        ['1000000000000000000'],
+        [2],
+        caller.address,
+        '0x10',
+        '0'
+      )
     ).to.be.reverted;
   });
 
@@ -283,12 +259,8 @@
       _mockFlashLoanReceiver.address,
       [usdc.address],
       [flashloanAmount],
-<<<<<<< HEAD
       [0],
-=======
-      0,
-      _mockFlashLoanReceiver.address,
->>>>>>> 6b26e39d
+      _mockFlashLoanReceiver.address,
       '0x10',
       '0'
     );
@@ -330,12 +302,8 @@
           _mockFlashLoanReceiver.address,
           [usdc.address],
           [flashloanAmount],
-<<<<<<< HEAD
           [2],
-=======
-          2,
           caller.address,
->>>>>>> 6b26e39d
           '0x10',
           '0'
         )
@@ -361,11 +329,15 @@
 
     await pool
       .connect(caller.signer)
-<<<<<<< HEAD
-      .flashLoan(_mockFlashLoanReceiver.address, [usdc.address], [flashloanAmount], [2], '0x10', '0');
-=======
-      .flashLoan(_mockFlashLoanReceiver.address, [usdc.address], [flashloanAmount], 2, caller.address, '0x10', '0');
->>>>>>> 6b26e39d
+      .flashLoan(
+        _mockFlashLoanReceiver.address,
+        [usdc.address],
+        [flashloanAmount],
+        [2],
+        caller.address,
+        '0x10',
+        '0'
+      );
     const {variableDebtTokenAddress} = await helpersContract.getReserveTokensAddresses(
       usdc.address
     );
@@ -400,19 +372,15 @@
     await expect(
       pool
         .connect(caller.signer)
-<<<<<<< HEAD
-        .flashLoan(_mockFlashLoanReceiver.address, [weth.address], [flashAmount], [0], '0x10', '0')
-=======
         .flashLoan(
           _mockFlashLoanReceiver.address,
           [weth.address],
           [flashAmount],
-          0,
+          [0],
           caller.address,
           '0x10',
           '0'
         )
->>>>>>> 6b26e39d
     ).to.be.revertedWith(SAFEERC20_LOWLEVEL_CALL);
   });
 
@@ -422,85 +390,6 @@
     const caller = users[3];
 
     const flashAmount = ethers.utils.parseEther('0.8');
-
-    await _mockFlashLoanReceiver.setFailExecutionTransfer(true);
-
-    await pool
-      .connect(caller.signer)
-<<<<<<< HEAD
-      .flashLoan(_mockFlashLoanReceiver.address, [weth.address], [flashAmount], [1], '0x10', '0');
-=======
-      .flashLoan(
-        _mockFlashLoanReceiver.address,
-        [weth.address],
-        [flashAmount],
-        1,
-        caller.address,
-        '0x10',
-        '0'
-      );
->>>>>>> 6b26e39d
-
-    const {stableDebtTokenAddress} = await helpersContract.getReserveTokensAddresses(weth.address);
-
-    const wethDebtToken = await getContract<StableDebtToken>(
-      eContractid.VariableDebtToken,
-      stableDebtTokenAddress
-    );
-
-    const callerDebt = await wethDebtToken.balanceOf(caller.address);
-
-    expect(callerDebt.toString()).to.be.equal('800000000000000000', 'Invalid user debt');
-  });
-
-  it('Caller takes a WETH flashloan with mode = 1 onBehalfOf user without allowance', async () => {
-    const {dai, pool, weth, users, helpersContract} = testEnv;
-
-    const caller = users[5];
-    const onBehalfOf = users[4];
-
-    // Deposit 1000 dai for onBehalfOf user
-    await dai.connect(onBehalfOf.signer).mint(await convertToCurrencyDecimals(dai.address, '1000'));
-
-    await dai.connect(onBehalfOf.signer).approve(pool.address, APPROVAL_AMOUNT_LENDING_POOL);
-
-    const amountToDeposit = await convertToCurrencyDecimals(dai.address, '1000');
-
-    await pool
-      .connect(onBehalfOf.signer)
-      .deposit(dai.address, amountToDeposit, onBehalfOf.address, '0');
-
-    const flashAmount = ethers.utils.parseEther('0.8');
-
-    await _mockFlashLoanReceiver.setFailExecutionTransfer(true);
-
-    await expect(
-      pool
-        .connect(caller.signer)
-        .flashLoan(
-          _mockFlashLoanReceiver.address,
-          [weth.address],
-          [flashAmount],
-          1,
-          onBehalfOf.address,
-          '0x10',
-          '0'
-        )
-    ).to.be.revertedWith(BORROW_ALLOWANCE_ARE_NOT_ENOUGH);
-  });
-
-  it('Caller takes a WETH flashloan with mode = 1 onBehalfOf user with allowance. A loan for onBehalfOf is creatd.', async () => {
-    const {dai, pool, weth, users, helpersContract} = testEnv;
-
-    const caller = users[5];
-    const onBehalfOf = users[4];
-
-    const flashAmount = ethers.utils.parseEther('0.8');
-
-    // Deposited for onBehalfOf user already, delegate borrow allowance
-    await pool
-      .connect(onBehalfOf.signer)
-      .delegateBorrowAllowance(weth.address, caller.address, 1, flashAmount);
 
     await _mockFlashLoanReceiver.setFailExecutionTransfer(true);
 
@@ -510,8 +399,8 @@
         _mockFlashLoanReceiver.address,
         [weth.address],
         [flashAmount],
-        1,
-        onBehalfOf.address,
+        [1],
+        caller.address,
         '0x10',
         '0'
       );
@@ -523,6 +412,81 @@
       stableDebtTokenAddress
     );
 
+    const callerDebt = await wethDebtToken.balanceOf(caller.address);
+
+    expect(callerDebt.toString()).to.be.equal('800000000000000000', 'Invalid user debt');
+  });
+
+  it('Caller takes a WETH flashloan with mode = 1 onBehalfOf user without allowance', async () => {
+    const {dai, pool, weth, users, helpersContract} = testEnv;
+
+    const caller = users[5];
+    const onBehalfOf = users[4];
+
+    // Deposit 1000 dai for onBehalfOf user
+    await dai.connect(onBehalfOf.signer).mint(await convertToCurrencyDecimals(dai.address, '1000'));
+
+    await dai.connect(onBehalfOf.signer).approve(pool.address, APPROVAL_AMOUNT_LENDING_POOL);
+
+    const amountToDeposit = await convertToCurrencyDecimals(dai.address, '1000');
+
+    await pool
+      .connect(onBehalfOf.signer)
+      .deposit(dai.address, amountToDeposit, onBehalfOf.address, '0');
+
+    const flashAmount = ethers.utils.parseEther('0.8');
+
+    await _mockFlashLoanReceiver.setFailExecutionTransfer(true);
+
+    await expect(
+      pool
+        .connect(caller.signer)
+        .flashLoan(
+          _mockFlashLoanReceiver.address,
+          [weth.address],
+          [flashAmount],
+          [1],
+          onBehalfOf.address,
+          '0x10',
+          '0'
+        )
+    ).to.be.revertedWith(BORROW_ALLOWANCE_ARE_NOT_ENOUGH);
+  });
+
+  it('Caller takes a WETH flashloan with mode = 1 onBehalfOf user with allowance. A loan for onBehalfOf is creatd.', async () => {
+    const {dai, pool, weth, users, helpersContract} = testEnv;
+
+    const caller = users[5];
+    const onBehalfOf = users[4];
+
+    const flashAmount = ethers.utils.parseEther('0.8');
+
+    // Deposited for onBehalfOf user already, delegate borrow allowance
+    await pool
+      .connect(onBehalfOf.signer)
+      .delegateBorrowAllowance(weth.address, caller.address, 1, flashAmount);
+
+    await _mockFlashLoanReceiver.setFailExecutionTransfer(true);
+
+    await pool
+      .connect(caller.signer)
+      .flashLoan(
+        _mockFlashLoanReceiver.address,
+        [weth.address],
+        [flashAmount],
+        [1],
+        onBehalfOf.address,
+        '0x10',
+        '0'
+      );
+
+    const {stableDebtTokenAddress} = await helpersContract.getReserveTokensAddresses(weth.address);
+
+    const wethDebtToken = await getContract<StableDebtToken>(
+      eContractid.VariableDebtToken,
+      stableDebtTokenAddress
+    );
+
     const onBehalfOfDebt = await wethDebtToken.balanceOf(onBehalfOf.address);
 
     expect(onBehalfOfDebt.toString()).to.be.equal(
