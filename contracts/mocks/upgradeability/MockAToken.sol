--- conflicted
+++ resolved
@@ -6,17 +6,13 @@
 
 contract MockAToken is AToken {
   constructor(
-    LendingPool _pool,
-    address _underlyingAssetAddress,
-    string memory _tokenName,
-<<<<<<< HEAD
-    string memory _tokenSymbol
-  ) public AToken(_pool, _underlyingAssetAddress,address(0), _tokenName, _tokenSymbol) {}
-=======
-    string memory _tokenSymbol,
+    LendingPool pool,
+    address underlyingAssetAddress,
+    address reserveTreasury,
+    string memory tokenName,
+    string memory tokenSymbol,
     address incentivesController
-  ) public AToken(_pool, _underlyingAssetAddress, _tokenName, _tokenSymbol, incentivesController) {}
->>>>>>> d06e3a39
+  ) public AToken(pool, underlyingAssetAddress, reserveTreasury, tokenName, tokenSymbol, incentivesController) {}
 
   function getRevision() internal override pure returns (uint256) {
     return 0x2;
