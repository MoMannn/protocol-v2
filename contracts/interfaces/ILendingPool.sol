// SPDX-License-Identifier: agpl-3.0
pragma solidity ^0.6.8;

import {ReserveConfiguration} from '../libraries/configuration/ReserveConfiguration.sol';
import {UserConfiguration} from '../libraries/configuration/UserConfiguration.sol';
import {ReserveLogic} from '../libraries/logic/ReserveLogic.sol';

pragma experimental ABIEncoderV2;

interface ILendingPool {
  /**
   * @dev emitted on deposit
   * @param reserve the address of the reserve
   * @param user the address of the user
   * @param amount the amount to be deposited
   * @param referral the referral number of the action
   **/
  event Deposit(
    address indexed reserve,
    address user,
    address indexed onBehalfOf,
    uint256 amount,
    uint16 indexed referral
  );

  /**
   * @dev emitted during a withdraw action.
   * @param reserve the address of the reserve
   * @param user the address of the user
   * @param amount the amount to be withdrawn
   **/
  event Withdraw(address indexed reserve, address indexed user, uint256 amount);

  event BorrowAllowanceDelegated(
    address indexed asset,
    address indexed fromUser,
    address indexed toUser,
    uint256 interestRateMode,
    uint256 amount
  );
  /**
   * @dev emitted on borrow
   * @param reserve the address of the reserve
   * @param user the address of the user
   * @param amount the amount to be deposited
   * @param borrowRateMode the rate mode, can be either 1-stable or 2-variable
   * @param borrowRate the rate at which the user has borrowed
   * @param referral the referral number of the action
   **/
  event Borrow(
    address indexed reserve,
    address user,
    address indexed onBehalfOf,
    uint256 amount,
    uint256 borrowRateMode,
    uint256 borrowRate,
    uint16 indexed referral
  );
  /**
   * @dev emitted on repay
   * @param reserve the address of the reserve
   * @param user the address of the user for which the repay has been executed
   * @param repayer the address of the user that has performed the repay action
   * @param amount the amount repaid
   **/
  event Repay(
    address indexed reserve,
    address indexed user,
    address indexed repayer,
    uint256 amount
  );
  /**
   * @dev emitted when a user performs a rate swap
   * @param reserve the address of the reserve
   * @param user the address of the user executing the swap
   **/
  event Swap(address indexed reserve, address indexed user);

  /**
   * @dev emitted when a user enables a reserve as collateral
   * @param reserve the address of the reserve
   * @param user the address of the user
   **/
  event ReserveUsedAsCollateralEnabled(address indexed reserve, address indexed user);

  /**
   * @dev emitted when a user disables a reserve as collateral
   * @param reserve the address of the reserve
   * @param user the address of the user
   **/
  event ReserveUsedAsCollateralDisabled(address indexed reserve, address indexed user);

  /**
   * @dev emitted when the stable rate of a user gets rebalanced
   * @param reserve the address of the reserve
   * @param user the address of the user for which the rebalance has been executed
   **/
  event RebalanceStableBorrowRate(address indexed reserve, address indexed user);
  /**
   * @dev emitted when a flashloan is executed
   * @param target the address of the flashLoanReceiver
   * @param mode Type of the debt to open if the flash loan is not returned. 0 -> Don't open any debt, just revert, 1 -> stable, 2 -> variable
   * @param onBehalfOf the address incurring the debt, if borrow mode is not 0
   * @param assets the address of the assets being flashborrowed
   * @param amounts the amount requested
   * @param premiums the total fee on the amount
   * @param referralCode the referral code of the caller
   **/
  event FlashLoan(
    address indexed target,
<<<<<<< HEAD
    uint256[] modes,
=======
    uint256 mode,
    address indexed onBehalfOf,
>>>>>>> 6b26e39d
    address[] assets,
    uint256[] amounts,
    uint256[] premiums,
    uint16 referralCode
  );

  /**
   * @dev Emitted when the pause is triggered.
   */
  event Paused();

  /**
   * @dev Emitted when the pause is lifted.
   */
  event Unpaused();

  /**
   * @dev emitted when a borrower is liquidated. Thos evemt is emitted directly by the LendingPool
   * but it's declared here as the LendingPoolCollateralManager
   * is executed using a delegateCall().
   * This allows to have the events in the generated ABI for LendingPool.
   * @param collateral the address of the collateral being liquidated
   * @param principal the address of the reserve
   * @param user the address of the user being liquidated
   * @param purchaseAmount the total amount liquidated
   * @param liquidatedCollateralAmount the amount of collateral being liquidated
   * @param liquidator the address of the liquidator
   * @param receiveAToken true if the liquidator wants to receive aTokens, false otherwise
   **/
  event LiquidationCall(
    address indexed collateral,
    address indexed principal,
    address indexed user,
    uint256 purchaseAmount,
    uint256 liquidatedCollateralAmount,
    address liquidator,
    bool receiveAToken
  );

  /**
   * @dev Emitted when the state of a reserve is updated. NOTE: This event is actually declared
   * in the ReserveLogic library and emitted in the updateInterestRates() function. Since the function is internal,
   * the event will actually be fired by the LendingPool contract. The event is therefore replicated here so it
   * gets added to the LendingPool ABI
   * @param reserve the address of the reserve
   * @param liquidityRate the new liquidity rate
   * @param stableBorrowRate the new stable borrow rate
   * @param variableBorrowRate the new variable borrow rate
   * @param liquidityIndex the new liquidity index
   * @param variableBorrowIndex the new variable borrow index
   **/
  event ReserveDataUpdated(
    address indexed reserve,
    uint256 liquidityRate,
    uint256 stableBorrowRate,
    uint256 variableBorrowRate,
    uint256 liquidityIndex,
    uint256 variableBorrowIndex
  );

  /**
   * @dev deposits The underlying asset into the reserve. A corresponding amount of the overlying asset (aTokens)
   * is minted.
   * @param reserve the address of the reserve
   * @param amount the amount to be deposited
   * @param referralCode integrators are assigned a referral code and can potentially receive rewards.
   **/
  function deposit(
    address reserve,
    uint256 amount,
    address onBehalfOf,
    uint16 referralCode
  ) external;

  /**
   * @dev withdraws the assets of user.
   * @param reserve the address of the reserve
   * @param amount the underlying amount to be redeemed
   **/
  function withdraw(address reserve, uint256 amount) external;

  /**
   * @dev Sets allowance to borrow on a certain type of debt asset for a certain user address
   * @param asset The underlying asset of the debt token
   * @param user The user to give allowance to
   * @param interestRateMode Type of debt: 1 for stable, 2 for variable
   * @param amount Allowance amount to borrow
   **/
  function delegateBorrowAllowance(
    address asset,
    address user,
    uint256 interestRateMode,
    uint256 amount
  ) external;

  function getBorrowAllowance(
    address fromUser,
    address toUser,
    address asset,
    uint256 interestRateMode
  ) external view returns (uint256);

  /**
   * @dev Allows users to borrow a specific amount of the reserve currency, provided that the borrower
   * already deposited enough collateral.
   * @param reserve the address of the reserve
   * @param amount the amount to be borrowed
   * @param interestRateMode the interest rate mode at which the user wants to borrow. Can be 0 (STABLE) or 1 (VARIABLE)
   **/
  function borrow(
    address reserve,
    uint256 amount,
    uint256 interestRateMode,
    uint16 referralCode,
    address onBehalfOf
  ) external;

  /**
   * @notice repays a borrow on the specific reserve, for the specified amount (or for the whole amount, if uint256(-1) is specified).
   * @dev the target user is defined by onBehalfOf. If there is no repayment on behalf of another account,
   * onBehalfOf must be equal to msg.sender.
   * @param reserve the address of the reserve on which the user borrowed
   * @param amount the amount to repay, or uint256(-1) if the user wants to repay everything
   * @param onBehalfOf the address for which msg.sender is repaying.
   **/
  function repay(
    address reserve,
    uint256 amount,
    uint256 rateMode,
    address onBehalfOf
  ) external;

  /**
   * @dev borrowers can user this function to swap between stable and variable borrow rate modes.
   * @param reserve the address of the reserve on which the user borrowed
   * @param rateMode the rate mode that the user wants to swap
   **/
  function swapBorrowRateMode(address reserve, uint256 rateMode) external;

  /**
   * @dev rebalances the stable interest rate of a user if current liquidity rate > user stable rate.
   * this is regulated by Aave to ensure that the protocol is not abused, and the user is paying a fair
   * rate. Anyone can call this function.
   * @param reserve the address of the reserve
   * @param user the address of the user to be rebalanced
   **/
  function rebalanceStableBorrowRate(address reserve, address user) external;

  /**
   * @dev allows depositors to enable or disable a specific deposit as collateral.
   * @param reserve the address of the reserve
   * @param useAsCollateral true if the user wants to user the deposit as collateral, false otherwise.
   **/
  function setUserUseReserveAsCollateral(address reserve, bool useAsCollateral) external;

  /**
   * @dev users can invoke this function to liquidate an undercollateralized position.
   * @param reserve the address of the collateral to liquidated
   * @param reserve the address of the principal reserve
   * @param user the address of the borrower
   * @param purchaseAmount the amount of principal that the liquidator wants to repay
   * @param receiveAToken true if the liquidators wants to receive the aTokens, false if
   * he wants to receive the underlying asset directly
   **/
  function liquidationCall(
    address collateral,
    address reserve,
    address user,
    uint256 purchaseAmount,
    bool receiveAToken
  ) external;

  /**
   * @dev allows smartcontracts to access the liquidity of the pool within one transaction,
   * as long as the amount taken plus a fee is returned. NOTE There are security concerns for developers of flashloan receiver contracts
   * that must be kept into consideration. For further details please visit https://developers.aave.com
   * @param receiver The address of the contract receiving the funds. The receiver should implement the IFlashLoanReceiver interface.
   * @param assets the address of the principal reserve
   * @param amounts the amount requested for this flashloan
   * @param modes the flashloan mode
   * @param params a bytes array to be sent to the flashloan executor
   * @param referralCode the referral code of the caller
   **/
  function flashLoan(
    address receiver,
    address[] calldata assets,
    uint256[] calldata amounts,
<<<<<<< HEAD
    uint256[] calldata modes,
=======
    uint256 mode,
    address onBehalfOf,
>>>>>>> 6b26e39d
    bytes calldata params,
    uint16 referralCode
  ) external;

  function getUserAccountData(address user)
    external
    view
    returns (
      uint256 totalCollateralETH,
      uint256 totalBorrowsETH,
      uint256 availableBorrowsETH,
      uint256 currentLiquidationThreshold,
      uint256 ltv,
      uint256 healthFactor
    );

  /**
   * @dev initializes a reserve
   * @param reserve the address of the reserve
   * @param aTokenAddress the address of the overlying aToken contract
   * @param interestRateStrategyAddress the address of the interest rate strategy contract
   **/
  function initReserve(
    address reserve,
    address aTokenAddress,
    address stableDebtAddress,
    address variableDebtAddress,
    address interestRateStrategyAddress
  ) external;

  /**
   * @dev updates the address of the interest rate strategy contract
   * @param reserve the address of the reserve
   * @param rateStrategyAddress the address of the interest rate strategy contract
   **/

  function setReserveInterestRateStrategyAddress(address reserve, address rateStrategyAddress)
    external;

  function setConfiguration(address reserve, uint256 configuration) external;

  function getConfiguration(address reserve)
    external
    view
    returns (ReserveConfiguration.Map memory);

  function getUserConfiguration(address user) external view returns (UserConfiguration.Map memory);

  function getReserveNormalizedIncome(address reserve) external view returns (uint256);

  function getReserveNormalizedVariableDebt(address reserve) external view returns (uint256);

  function getReserveData(address asset) external view returns (ReserveLogic.ReserveData memory);

  function finalizeTransfer(
    address asset,
    address from,
    address to,
    uint256 amount,
    uint256 balanceFromAfter,
    uint256 balanceToBefore
  ) external;

  function getReservesList() external view returns (address[] memory);

  /**
   * @dev Set the _pause state
   * @param val the boolean value to set the current pause state of LendingPool
   */
  function setPause(bool val) external;

  /**
   * @dev Returns if the LendingPool is paused
   */
  function paused() external view returns (bool);
}<|MERGE_RESOLUTION|>--- conflicted
+++ resolved
@@ -99,24 +99,18 @@
   /**
    * @dev emitted when a flashloan is executed
    * @param target the address of the flashLoanReceiver
-   * @param mode Type of the debt to open if the flash loan is not returned. 0 -> Don't open any debt, just revert, 1 -> stable, 2 -> variable
-   * @param onBehalfOf the address incurring the debt, if borrow mode is not 0
-   * @param assets the address of the assets being flashborrowed
-   * @param amounts the amount requested
-   * @param premiums the total fee on the amount
+   * @param asset the address of the assets being flashborrowed
+   * @param amount the amount requested
+   * @param premium the total fee on the amount
    * @param referralCode the referral code of the caller
    **/
   event FlashLoan(
     address indexed target,
-<<<<<<< HEAD
-    uint256[] modes,
-=======
-    uint256 mode,
-    address indexed onBehalfOf,
->>>>>>> 6b26e39d
-    address[] assets,
-    uint256[] amounts,
-    uint256[] premiums,
+    // uint256[] modes,
+    // address indexed onBehalfOf,
+    address asset,
+    uint256 amount,
+    uint256 premium,
     uint16 referralCode
   );
 
@@ -293,7 +287,7 @@
    * @param receiver The address of the contract receiving the funds. The receiver should implement the IFlashLoanReceiver interface.
    * @param assets the address of the principal reserve
    * @param amounts the amount requested for this flashloan
-   * @param modes the flashloan mode
+   * @param modes the flashloan borrow modes
    * @param params a bytes array to be sent to the flashloan executor
    * @param referralCode the referral code of the caller
    **/
@@ -301,12 +295,8 @@
     address receiver,
     address[] calldata assets,
     uint256[] calldata amounts,
-<<<<<<< HEAD
     uint256[] calldata modes,
-=======
-    uint256 mode,
     address onBehalfOf,
->>>>>>> 6b26e39d
     bytes calldata params,
     uint16 referralCode
   ) external;
