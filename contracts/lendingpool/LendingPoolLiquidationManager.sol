--- conflicted
+++ resolved
@@ -389,15 +389,9 @@
     );
 
     //updating debt reserve
-<<<<<<< HEAD
     debtReserve.updateState();
-    debtReserve.updateInterestRates(principal, principalAToken, vars.actualAmountToLiquidate, 0);
-    IERC20(principal).transferFrom(receiver, principalAToken, vars.actualAmountToLiquidate);
-=======
-    debtReserve.updateCumulativeIndexesAndTimestamp();
     debtReserve.updateInterestRates(principal, vars.principalAToken, vars.actualAmountToLiquidate, 0);
     IERC20(principal).transferFrom(receiver, vars.principalAToken, vars.actualAmountToLiquidate);
->>>>>>> 155d249a
 
     if (vars.userVariableDebt >= vars.actualAmountToLiquidate) {
       IVariableDebtToken(debtReserve.variableDebtTokenAddress).burn(
