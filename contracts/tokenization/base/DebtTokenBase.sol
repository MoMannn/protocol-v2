--- conflicted
+++ resolved
@@ -17,27 +17,9 @@
 
 abstract contract DebtTokenBase is ERC20, VersionedInitializable {
 
-<<<<<<< HEAD
   address internal immutable UNDERLYING_ASSET;
   ILendingPool internal immutable POOL;
-=======
-  uint256 internal _totalSupply;
-
-  string internal _name;
-  string internal _symbol;
-  uint8 internal _decimals;
-  address internal immutable _underlyingAssetAddress;
-
-  ILendingPool internal immutable _pool;
-
-  struct UserData{
-    uint128 balance;
-    //this field will store the user index for the variable debt token, and the user stable rate for the stable debt token
-    uint128 dataField; 
-  }
-
-  mapping(address => UserData) internal _usersData;
->>>>>>> 0085458d
+  mapping(address => uint256) internal _usersData;
 
   /**
    * @dev Only lending pool can call functions marked by this modifier
@@ -86,35 +68,7 @@
    * @return The debt balance of the user since the last burn/mint action
    **/
   function principalBalanceOf(address user) public view returns (uint256) {
-<<<<<<< HEAD
     return super.balanceOf(user);
-=======
-    return _usersData[user].balance;
-  }
-
-  /**
-   * @dev basic accounting for the mint action
-   * @dev _user the target user of the minting action
-   * @dev _amount the amount to mint
-   **/
-  function _mint(address user, uint256 amount) internal {
-    _totalSupply = _totalSupply.add(amount);
-    uint256 result = amount.add(_usersData[user].balance);
-    require(result < (1 << 128), "Debt token: balance overflow");
-    _usersData[user].balance = uint128(result);
-  }
-
-  /**
-   * @dev basic accounting for the burn action
-   * @dev _user the target user of the burning action
-   * @dev _amount the amount to burn
-   **/
-  function _burn(address user, uint256 amount) internal {
-    _totalSupply = _totalSupply.sub(amount);
-    uint256 result = uint256(_usersData[user].balance).sub(amount);
-    require(result < (1 << 128), "Debt token: balance overflow");
-    _usersData[user].balance = uint128(result);
->>>>>>> 0085458d
   }
 
   /**
@@ -157,21 +111,8 @@
    * @return The previous principal balance, the new principal balance, the balance increase
    * and the new user index
    **/
-<<<<<<< HEAD
   function _calculateBalanceIncrease(address user) internal view returns (uint256, uint256, uint256) {
     uint256 previousPrincipalBalance = principalBalanceOf(user);
-=======
-  function _calculateBalanceIncrease(address user)
-    internal
-    view
-    returns (
-      uint256,
-      uint256,
-      uint256
-    )
-  {
-    uint256 previousPrincipalBalance = _usersData[user].balance;
->>>>>>> 0085458d
 
     if (previousPrincipalBalance == 0) {
       return (0, 0, 0);
